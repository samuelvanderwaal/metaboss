# Collections

## Migrate

Migrate a collection of NFTs to be part of a single on-chain Metaplex Certified Collection (MCC).

<<<<<<< HEAD
1. Create your Collection Parent NFT using a minting tool such as [NFT Armory](https://www.nftarmory.me/). Alternately, use `metaboss mint one`. This NFT will have your collection name, cover art, description, traits etc. It's the parent NFT for you collection and all items in your collection will point to this mint account.
=======
1. Create your Collection Parent NFT using a minting tool such as [justmint](https://justmint.xyz/) or [NFT Armory](https://www.nftarmory.me/). Alternately, use `metaboss mint one`. This NFT will have your collection name, cover art, description, traits etc. It's the parent NFT for your collection and all items in your collection will point to this mint account.
>>>>>>> 675958d8

2. Get your mint list. If your collection is a single candy machine you can use the `--candy-machine-id` option, otherwise provide the path to your mint list formatted as a JSON file with the `--mint-list` option.

Example contents of the mint list file:

```json
[
    "D5ycm2mgBWDR37QVkvM389x84V4ux48bSeHLeiHPtX28",
    "4kYdMRRYtXjmkusgKEBntSXLDhqkHNE57GF3RPdtx6MW",
    "J8xuCFCeBRESoXewtMwrrpVUGikUG3B1WznNdLffyymz",
    "4gRtRjrbD7g5ZKUvSVA1tYMK9LZqz6uWuSc3rKeinySh"
]
```

Your Collection Parent NFT must have the *same update authority* as the items you will put in the collection. If you don't want to connect your update authority keypair to a website, you can mint with a different keypair and then change the update authority with Metaboss, or mint with Metaboss's `mint one` command.

### Running the Commands

#### Single Candy Machine Collection

Let's say you've created a parent NFT for your collection with a mint address of `9wtpdjMysSphxipTSJi7pYWGzSZFm2PRFtQucJiiXUzq` and you have a candy machine id of `8yuhovH7fb63ed7Q3rcxL3kYZDhps4qspjaxx1N8WSni` and your update authority is in the file `my_keypair.json` in the same directory you are running the command. Your Metaboss command would be:

```bash
metaboss collections migrate -k my_keypair.json -c 8yuhovH7fb63ed7Q3rcxL3kYZDhps4qspjaxx1N8WSni --mint-address 9wtpdjMysSphxipTSJi7pYWGzSZFm2PRFtQucJiiXUzq
```

#### Using a Mint List File

Assume the same scenario above but with a mint list file named "my_mint_list.json" in the same directory you are running the command. Your Metaboss command would be:

```bash
metaboss collections migrate -k my_keypair.json -L my_mint_list.json --mint-address 9wtpdjMysSphxipTSJi7pYWGzSZFm2PRFtQucJiiXUzq
```

This assumes you have your RPC set in your [Solana config](https://docs.solana.com/cli/choose-a-cluster), otherwise it can be passed in with the `-r` option. As with all Metaboss commands, if you've set your keypair in your Solana config, you can omit the `-k` option. I recommend setting both in the Solana config to simplify commands:

```
solana config set --url <rpc url> --keypair <path to keypair file>
```


#### Retry Flow and Cache File

The `migrate` command rapidly fires off a lot of network requests to try to migrate over your collection as quickly as possible. If some of them fail, it keeps track of them and will automatically retry them based on the maximum number of retries you specify with the `--retries` option. (Defaults to one retry.)

![retry flow](./images/retry_flow.png)



If it hits the maximum number of retries with errors remaining, it will write them to the cache file (`metaboss-cache-migrate-collections.json`).

To retry from a cache file, you can use the `--cache-file` option.

```metaboss
metaboss collections migrate -k my_keypair.json --cache-file metaboss-cache-migrate-collections.json --mint-address 9wtpdjMysSphxipTSJi7pYWGzSZFm2PRFtQucJiiXUzq
```

This will read the items from the cache file and retry them.

When retrying, if you consistently end up with the same number being retried each time it probably indicates those items cannot be migrated for some reason. Check the errors on the items that failed to migrate.

Example cache file:

```json
{
    "FqKGC9CCVThn857VAyZtZQq5L31njnbeUTe1JoCsCX8J": {
        "error": "Migration failed with error: RPC response error -32002: Transaction simulation failed: Error processing Instruction 0: custom program error: 0x39 [5 log messages]"
    },
    "H7xrCZwA7oqsFeRcPsP6EEYHCxqq7atUBuuQAursXvWF": {
        "error": "Migration failed with error: RPC response error -32002: Transaction simulation failed: Error processing Instruction 0: custom program error: 0x39 [5 log messages]"
    }
}
```

In this case [our error is](https://github.com/samuelvanderwaal/wtf-is):

```
0x39:
        Token Metadata            |     IncorrectOwner: Incorrect account owner
```

which means these items cannot be migrated over as all items in the collection must have the same update authority as the Parent NFT.

### Output File

Use `--output-file` or `-o` to specify the path and name of the JSON file to write the cache results to.

e.g.:

```bash
metaboss collections migrate -L devnet_test_mints.json -m 9wtpdjMysSphxipTSJi7pYWGzSZFm2PRFtQucJiiXUzq -o ~/Desktop/my-cache3.json
```

This will override both the default cache file name ('mb-cache-migrate.json') and the cache file name passed in with `--cache-file`.

## Get and Check Collection Items

### Get-Items

Metaboss now has experimental support for getting all collection items from a given mint using off-chain, indexed data from https://theindex.io/. Other indexers or methods may be supported later. To use this feature, you need to sign up for a free account with TheIndex to get an API key.

```bash
metaboss collections get-items --collection-mint <COLLECTION_NFT_MINT_ADDRESS> --api-key <THE_INDEX_API_KEY>
```
where `--collection_mint` is the mint account of the parent collection NFT and `--api-key` is your API Key from theindex.io. There's an additional command `--method` which can be used to support other indexers in the future but defaults to theindex.io for now so can be elided.

This command creates a JSON file named `<COLLECTION_MINT>_collection_items.json` in the directory it is run in.

### Check-Items

Given a list of mint addresses and a collection mint address, this command checks all the items in the list to see if they belong to the specified collection.

```bash
metaboss collections check-items --collection-mint <COLLECTION_NFT_MINT_ADDRESS> -L <PATH_TO_MINT_LIST>
```

This command has a `--debug` flag, which creates a JSON file when set with a mapping of all collection NFTs found associated with the list of addresses and which ones belong to each.


Report bugs and questions to the [Metaboss Discord](https://discord.gg/2f7N25NJkg).<|MERGE_RESOLUTION|>--- conflicted
+++ resolved
@@ -4,11 +4,7 @@
 
 Migrate a collection of NFTs to be part of a single on-chain Metaplex Certified Collection (MCC).
 
-<<<<<<< HEAD
-1. Create your Collection Parent NFT using a minting tool such as [NFT Armory](https://www.nftarmory.me/). Alternately, use `metaboss mint one`. This NFT will have your collection name, cover art, description, traits etc. It's the parent NFT for you collection and all items in your collection will point to this mint account.
-=======
-1. Create your Collection Parent NFT using a minting tool such as [justmint](https://justmint.xyz/) or [NFT Armory](https://www.nftarmory.me/). Alternately, use `metaboss mint one`. This NFT will have your collection name, cover art, description, traits etc. It's the parent NFT for your collection and all items in your collection will point to this mint account.
->>>>>>> 675958d8
+1. Create your Collection Parent NFT using a minting tool such as [Sol Tools](https://sol-tools.tonyboyle.io/nft-tools/create-nft). Alternately, use `metaboss mint one`. This NFT will have your collection name, cover art, description, traits etc. It's the parent NFT for you collection and all items in your collection will point to this mint account.
 
 2. Get your mint list. If your collection is a single candy machine you can use the `--candy-machine-id` option, otherwise provide the path to your mint list formatted as a JSON file with the `--mint-list` option.
 
