--- conflicted
+++ resolved
@@ -8,6 +8,7 @@
 
 [dependencies]
 anyhow = "1.0.44"
+async-trait = "0.1.56"
 base64 = "0.13.0"
 borsh = "0.9.1"
 bs58 = "0.4.0"
@@ -34,19 +35,14 @@
 shellexpand = "2.1.0"
 solana-client = "1.10.17"
 solana-account-decoder = "1.10.17"
+solana-logger = "1.11.1"
+solana-program = "1.10.17"
 solana-sdk = "1.10.17"
-solana-program = "1.10.17"
 spl-associated-token-account = "1.0.5"
 spl-token = "3.2.0"
 structopt = "0.3.23"
 thiserror = "1.0.30"
 tokio = "1.14.1"
-<<<<<<< HEAD
-futures = "0.3.21"
-async-trait = "0.1.56"
-=======
-solana-logger = "1.11.1"
->>>>>>> e6fc941a
 
 [features]
 
