[package]
name = "metaboss"
version = "0.34.0"
edition = "2021"
description = "The Metaplex NFT-standard Swiss Army Knife tool."
repository = "https://github.com/samuelvanderwaal/metaboss"
license = "Apache-2.0"

[dependencies]
anyhow = "1.0.76"
async-trait = "0.1.75"
base64 = "0.13.1"
borsh = "0.10.3"
bs58 = "0.4.0"
chrono = "0.4.31"
console = "0.15.7"
env_logger = "0.9.3"
futures = "0.3.29"
glob = "0.3.1"
indexmap = { version = "1.9.3", features = ["serde"] }
indicatif = { version = "0.16.2", features = ["rayon"] }
jib = "0.5.0"
lazy_static = "1.4.0"
log = "0.4.20"
metaboss_lib = "0.17.0"
mpl-token-metadata = { version = "3.2.3", features = ["serde"] }
num_cpus = "1.16.0"
once_cell = "1.19.0"
phf = { version = "0.10", features = ["macros"] }
ratelimit = "0.4.4"
rayon = "1.8.0"
reqwest = { version = "0.11.23", features = ["json"] }
retry = "1.3.1"
serde = { version = "1.0.193", features = ["derive"] }
serde_json = "1.0.108"
serde_yaml = "0.8.26"
shellexpand = "2.1.2"
solana-client = "~1.16.24"
solana-account-decoder = "~1.16.24"
solana-logger = "~1.16.24"
solana-program = "~1.16.24"
solana-sdk = "~1.16.24"
spl-associated-token-account = "1.1.3"
spl-token = "3.5.0"
structopt = "0.3.26"
thiserror = "1.0.51"
tokio = "1.35.1"
regex = "1.10.2"
<<<<<<< HEAD
once_cell = "1.19.0"
dirs = "5.0.1"
=======
>>>>>>> ea4fcc68

[features]

[dev-dependencies]
regex = "1.10.2"<|MERGE_RESOLUTION|>--- conflicted
+++ resolved
@@ -14,6 +14,7 @@
 bs58 = "0.4.0"
 chrono = "0.4.31"
 console = "0.15.7"
+dirs = "5.0.1"
 env_logger = "0.9.3"
 futures = "0.3.29"
 glob = "0.3.1"
@@ -29,6 +30,7 @@
 phf = { version = "0.10", features = ["macros"] }
 ratelimit = "0.4.4"
 rayon = "1.8.0"
+regex = "1.10.2"
 reqwest = { version = "0.11.23", features = ["json"] }
 retry = "1.3.1"
 serde = { version = "1.0.193", features = ["derive"] }
@@ -44,15 +46,4 @@
 spl-token = "3.5.0"
 structopt = "0.3.26"
 thiserror = "1.0.51"
-tokio = "1.35.1"
-regex = "1.10.2"
-<<<<<<< HEAD
-once_cell = "1.19.0"
-dirs = "5.0.1"
-=======
->>>>>>> ea4fcc68
-
-[features]
-
-[dev-dependencies]
-regex = "1.10.2"+tokio = "1.35.1"