--- conflicted
+++ resolved
@@ -21,15 +21,8 @@
 indicatif = { version = "0.16.2", features = ["rayon"] }
 lazy_static = "1.4.0"
 log = "0.4.17"
-<<<<<<< HEAD
-# metaboss_lib = "0.1.0"
-metaboss_lib = { path = "../metaboss_lib" }
-# mpl-token-metadata = { version = "1.8.4", features = [ "no-entrypoint", "serde-feature"] }
-mpl-token-metadata = { git = "https://github.com/metaplex-foundation/metaplex-program-library", branch = "feat/burn", features = ["no-entrypoint", "serde-feature"] }
-=======
 metaboss_lib = "0.3.0"
 mpl-token-metadata = { version = "1.8.5", features = [ "no-entrypoint", "serde-feature"] }
->>>>>>> 0a7d6333
 num_cpus = "1.13.1"
 phf = { version = "0.10", features = ["macros"] }
 ratelimit = "0.4.4"
