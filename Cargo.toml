--- conflicted
+++ resolved
@@ -29,12 +29,7 @@
 phf = { version = "0.10", features = ["macros"] }
 ratelimit = "0.4.4"
 rayon = "1.8.0"
-<<<<<<< HEAD
-regex = "1.10.2"
-reqwest = { version = "0.11.22", features = ["json"] }
-=======
 reqwest = { version = "0.11.23", features = ["json"] }
->>>>>>> 44c6c439
 retry = "1.3.1"
 serde = { version = "1.0.193", features = ["derive"] }
 serde_json = "1.0.108"
@@ -48,10 +43,6 @@
 spl-associated-token-account = "1.1.3"
 spl-token = "3.5.0"
 structopt = "0.3.26"
-<<<<<<< HEAD
-thiserror = "1.0.50"
-tokio = "1.34.0"
-=======
 thiserror = "1.0.51"
 tokio = "1.35.1"
 regex = "1.10.2"
@@ -61,4 +52,3 @@
 
 [dev-dependencies]
 regex = "1.10.2"
->>>>>>> 44c6c439
