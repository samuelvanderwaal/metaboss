--- conflicted
+++ resolved
@@ -28,31 +28,20 @@
 rayon = "1.5.1"
 reqwest = { version = "0.11.5", features = ["json"] }
 retry = "1.3.0"
-shellexpand = "2.1.0"
 serde = "1.0.130"
 serde_json = "1.0.68"
 serde_yaml = "0.8.21"
-<<<<<<< HEAD
-solana-account-decoder = "1.10.17"
-solana-client = "1.10.17"
-=======
 shellexpand = "2.1.0"
 solana-client = "1.10.17"
 solana-account-decoder = "1.10.17"
-spl-associated-token-account = "1.0.5"
-solana-program = "1.10.17"
->>>>>>> 7ad6ad80
 solana-sdk = "1.10.17"
 solana-program = "1.10.17"
-spl-associated-token-account = "1.0.3"
+spl-associated-token-account = "1.0.5"
 spl-token = "3.2.0"
 structopt = "0.3.23"
 thiserror = "1.0.30"
 tokio = "1.14.1"
-<<<<<<< HEAD
-=======
 solana-logger = "1.11.1"
->>>>>>> 7ad6ad80
 
 [features]
 
