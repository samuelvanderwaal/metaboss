--- conflicted
+++ resolved
@@ -21,13 +21,8 @@
 indicatif = { version = "0.16.2", features = ["rayon"] }
 lazy_static = "1.4.0"
 log = "0.4.17"
-<<<<<<< HEAD
-metaboss_lib = "0.2.1"
-mpl-token-metadata = { version = "1.8.4", features = [ "no-entrypoint", "serde-feature"] }
-=======
 metaboss_lib = "0.3.0"
-mpl-token-metadata = { version = "1.7.0", features = [ "no-entrypoint", "serde-feature"] }
->>>>>>> bea061e6
+mpl-token-metadata = { version = "1.8.5", features = [ "no-entrypoint", "serde-feature"] }
 num_cpus = "1.13.1"
 phf = { version = "0.10", features = ["macros"] }
 ratelimit = "0.4.4"
