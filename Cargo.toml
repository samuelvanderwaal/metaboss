--- conflicted
+++ resolved
@@ -21,11 +21,7 @@
 indicatif = { version = "0.16.2", features = ["rayon"] }
 lazy_static = "1.4.0"
 log = "0.4.17"
-<<<<<<< HEAD
-metaboss_lib = "0.8.0"
-=======
 metaboss_lib = "0.8.1"
->>>>>>> da32c292
 mpl-token-metadata = { version = "1.9.0", features = [ "no-entrypoint", "serde-feature"] }
 num_cpus = "1.13.1"
 phf = { version = "0.10", features = ["macros"] }
