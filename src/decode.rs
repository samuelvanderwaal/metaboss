use anyhow::{anyhow, Result as AnyResult};
use borsh::BorshDeserialize;
use indicatif::ParallelProgressIterator;
use log::{debug, error, info};
use metaboss_lib::decode::{
    decode_bpf_loader_upgradeable_state, decode_edition_from_mint, decode_edition_marker_from_mint,
    decode_master_edition_from_mint, decode_mint, decode_token,
};
use mpl_token_metadata::state::Metadata;
use rayon::prelude::*;
use retry::{delay::Exponential, retry};
use serde::Serialize;
use solana_client::rpc_client::RpcClient;
use solana_sdk::pubkey::Pubkey;
use std::fs::File;
use std::str::FromStr;

use crate::constants::*;
use crate::errors::*;
use crate::limiter::create_default_rate_limiter;
use crate::parse::is_only_one_option;

#[derive(Debug, Serialize)]
pub struct JSONCreator {
    pub address: String,
    pub verified: bool,
    pub share: u8,
}

#[derive(Debug, Serialize)]
pub struct JSONCollection {
    pub verified: bool,
    pub key: String,
}

#[derive(Debug, Serialize)]
pub enum JSONCollectionDetails {
    V1 { size: u64 },
}

#[derive(Debug, Serialize)]
pub struct JSONUses {
    pub use_method: String,
    pub remaining: u64,
    pub total: u64,
}

pub fn decode_metadata_all(
    client: &RpcClient,
    json_file: &str,
    full: bool,
    output: &str,
) -> AnyResult<()> {
    let file = File::open(json_file)?;
    let mint_accounts: Vec<String> = serde_json::from_reader(file)?;
    let use_rate_limit = *USE_RATE_LIMIT.read().unwrap();
    let handle = create_default_rate_limiter();

    info!("Decoding accounts...");
    println!("Decoding accounts...");
    mint_accounts
        .par_iter()
        .progress()
        .for_each(|mint_account| {
            let mut handle = handle.clone();
            if use_rate_limit {
                handle.wait();
            }

            debug!("Decoding metadata for mint account: {}", mint_account);
            let metadata = match decode(client, mint_account) {
                Ok(m) => m,
                Err(err) => match err {
                    DecodeError::ClientError(kind) => {
                        error!("Client Error: {}!", kind);
                        return;
                    }
                    DecodeError::PubkeyParseFailed(address) => {
                        error!("Failed to parse pubkey from mint address: {}", address);
                        return;
                    }
                    err => {
                        error!(
                            "Failed to decode metadata for mint account: {}, error: {}",
                            mint_account, err
                        );
                        return;
                    }
                },
            };

            debug!("Creating file for mint account: {}", mint_account);
            let mut file = match File::create(format!("{}/{}.json", output, mint_account)) {
                Ok(f) => f,
                Err(err) => {
                    error!(
                        "Failed to create JSON file for mint account: {}, error: {}",
                        mint_account, err
                    );
                    return;
                }
            };

            debug!("Writing to file for mint account: {}", mint_account);
            if full {
                match serde_json::to_writer_pretty(&mut file, &metadata) {
                    Ok(_) => {}
                    Err(err) => {
                        error!(
                            "Failed to write to JSON file for mint account: {}, error: {}",
                            mint_account, err
                        );
                        return;
                    }
                }
            } else {
                match serde_json::to_writer_pretty(&mut file, &metadata.data) {
                    Ok(_) => {}
                    Err(err) => {
                        error!(
                            "Failed to write to JSON file for mint account: {}, error: {}",
                            mint_account, err
                        );
                        return;
                    }
                }
            }
        });

    Ok(())
}

pub fn decode_master_edition(client: &RpcClient, mint_account: &str) -> AnyResult<()> {
    let master_edition = decode_master_edition_from_mint(client, mint_account)?;
    println!("{:?}", master_edition);

    Ok(())
}

pub fn decode_print_edition(client: &RpcClient, mint_account: &str) -> AnyResult<()> {
    let print_edition = decode_edition_from_mint(client, mint_account)?;
    println!("{:?}", print_edition);

    Ok(())
}

pub fn decode_edition_marker(
    client: &RpcClient,
    mint_account: &str,
    edition_num: Option<u64>,
    marker_num: Option<u64>,
) -> AnyResult<()> {
    let edition_num = if let Some(num) = edition_num {
        num
    } else if let Some(num) = marker_num {
        num * 248
    } else {
        return Err(anyhow!("Edition or marker number is required"));
    };

    let edition_marker = decode_edition_marker_from_mint(client, mint_account, edition_num)?;
    println!("{:?}", edition_marker);

    Ok(())
}

pub fn decode_metadata(
    client: &RpcClient,
    account: Option<&String>,
    full: bool,
    list_path: Option<&String>,
    raw: bool,
    output: &str,
) -> AnyResult<()> {
    // Explicitly warn the user if they provide incorrect options combinations
    if !is_only_one_option(&account, &list_path) {
        return Err(anyhow!(
            "Please specify either a mint account or a list of mint accounts, but not both."
        ));
    }

    if let Some(mint_account) = account {
        if raw {
            let data = decode_raw(client, mint_account)?;
            println!("{:?}", data);
            return Ok(());
        }
        let metadata = decode(client, mint_account)?;
        let mut file = File::create(format!("{}/{}.json", output, mint_account))?;
        serde_json::to_writer_pretty(&mut file, &metadata)?;
    } else if let Some(list_path) = list_path {
        decode_metadata_all(client, list_path, full, output)?;
    } else {
        return Err(anyhow!(
            "Please specify either a mint account or a list of mint accounts, but not both."
        ));
    };

    Ok(())
}

pub fn decode_mint_account(client: &RpcClient, mint_account: &str) -> AnyResult<()> {
    let mint = decode_mint(client, mint_account)?;
    println!("{:?}", mint);

    Ok(())
}

pub fn decode_token_account(client: &RpcClient, token_account: &str) -> AnyResult<()> {
    let account = decode_token(client, token_account)?;
    println!("{:?}", account);

    Ok(())
}

pub fn decode_raw(client: &RpcClient, mint_account: &str) -> Result<Vec<u8>, DecodeError> {
    let pubkey = match Pubkey::from_str(mint_account) {
        Ok(pubkey) => pubkey,
        Err(_) => return Err(DecodeError::PubkeyParseFailed(mint_account.to_string())),
    };
    let metadata_pda = get_metadata_pda(pubkey);

    let account_data = match retry(
        Exponential::from_millis_with_factor(250, 2.0).take(3),
        || client.get_account_data(&metadata_pda),
    ) {
        Ok(data) => data,
        Err(err) => {
            return Err(DecodeError::NetworkError(err.to_string()));
        }
    };
    Ok(account_data)
}

pub fn decode(client: &RpcClient, mint_account: &str) -> Result<Metadata, DecodeError> {
    let pubkey = match Pubkey::from_str(mint_account) {
        Ok(pubkey) => pubkey,
        Err(_) => return Err(DecodeError::PubkeyParseFailed(mint_account.to_string())),
    };
    let metadata_pda = get_metadata_pda(pubkey);

    let account_data = match retry(
        Exponential::from_millis_with_factor(250, 2.0).take(3),
        || client.get_account_data(&metadata_pda),
    ) {
        Ok(data) => data,
        Err(err) => {
            return Err(DecodeError::NetworkError(err.to_string()));
        }
    };

<<<<<<< HEAD
    Metadata::deserialize(&mut account_data.as_slice())
        .map_err(|e| DecodeError::DecodeMetadataFailed(e.to_string()))
=======
    let metadata: Metadata = match Metadata::deserialize(&mut account_data.as_slice()) {
        Ok(m) => m,
        Err(err) => return Err(DecodeError::DecodeMetadataFailed(err.to_string())),
    };

    Ok(metadata)
}

pub fn process_decode_bpf_loader_upgradable_state(
    client: &RpcClient,
    address: &str,
) -> AnyResult<()> {
    let state = decode_bpf_loader_upgradeable_state(client, address)?;

    println!("{:?}", state);

    Ok(())
}

fn decode_to_json(metadata: Metadata, full: bool) -> AnyResult<Value> {
    let mut creators: Vec<JSONCreator> = Vec::new();

    if let Some(c) = metadata.data.creators {
        creators = c
            .iter()
            .map(|c| JSONCreator {
                address: c.address.to_string(),
                verified: c.verified,
                share: c.share,
            })
            .collect::<Vec<JSONCreator>>();
    }

    let data_json = json!({
        "name": metadata.data.name.trim_matches(char::from(0)),
        "symbol": metadata.data.symbol.trim_matches(char::from(0)),
        "seller_fee_basis_points": metadata.data.seller_fee_basis_points,
        "uri": metadata.data.uri.trim_matches(char::from(0)),
        "creators": creators,
    });

    if !full {
        return Ok(data_json);
    }

    let mut token_standard: Option<String> = None;
    if let Some(ts) = metadata.token_standard {
        token_standard = Some(parse_token_standard(ts))
    }

    let mut collection: Option<JSONCollection> = None;
    if let Some(c) = metadata.collection {
        collection = Some(JSONCollection {
            verified: c.verified,
            key: c.key.to_string(),
        })
    }

    let mut collection_details: Option<JSONCollectionDetails> = None;
    if let Some(details) = metadata.collection_details {
        match details {
            CollectionDetails::V1 { size } => {
                collection_details = Some(JSONCollectionDetails::V1 { size })
            }
        }
    }

    let mut uses: Option<JSONUses> = None;
    if let Some(u) = metadata.uses {
        uses = Some(JSONUses {
            use_method: parse_use_method(u.use_method),
            remaining: u.remaining,
            total: u.total,
        })
    }

    let json_metadata = json!({
        "key": parse_key(metadata.key),
        "update_authority": metadata.update_authority.to_string(),
        "mint_account": metadata.mint.to_string(),
        "nft_data": data_json,
        "primary_sale_happened": metadata.primary_sale_happened,
        "is_mutable": metadata.is_mutable,
        "edition_nonce": metadata.edition_nonce,
        "token_standard": token_standard,
        "collection": collection,
        "uses": uses,
        "collection_details": collection_details,
    });
    Ok(json_metadata)
>>>>>>> 21520e3d
}

pub fn get_metadata_pda(pubkey: Pubkey) -> Pubkey {
    let metaplex_pubkey = METAPLEX_PROGRAM_ID
        .parse::<Pubkey>()
        .expect("Failed to parse Metaplex Program Id");

    let seeds = &[
        "metadata".as_bytes(),
        metaplex_pubkey.as_ref(),
        pubkey.as_ref(),
    ];

    let (pda, _) = Pubkey::find_program_address(seeds, &metaplex_pubkey);
    pda
}<|MERGE_RESOLUTION|>--- conflicted
+++ resolved
@@ -249,16 +249,8 @@
         }
     };
 
-<<<<<<< HEAD
     Metadata::deserialize(&mut account_data.as_slice())
         .map_err(|e| DecodeError::DecodeMetadataFailed(e.to_string()))
-=======
-    let metadata: Metadata = match Metadata::deserialize(&mut account_data.as_slice()) {
-        Ok(m) => m,
-        Err(err) => return Err(DecodeError::DecodeMetadataFailed(err.to_string())),
-    };
-
-    Ok(metadata)
 }
 
 pub fn process_decode_bpf_loader_upgradable_state(
@@ -270,80 +262,6 @@
     println!("{:?}", state);
 
     Ok(())
-}
-
-fn decode_to_json(metadata: Metadata, full: bool) -> AnyResult<Value> {
-    let mut creators: Vec<JSONCreator> = Vec::new();
-
-    if let Some(c) = metadata.data.creators {
-        creators = c
-            .iter()
-            .map(|c| JSONCreator {
-                address: c.address.to_string(),
-                verified: c.verified,
-                share: c.share,
-            })
-            .collect::<Vec<JSONCreator>>();
-    }
-
-    let data_json = json!({
-        "name": metadata.data.name.trim_matches(char::from(0)),
-        "symbol": metadata.data.symbol.trim_matches(char::from(0)),
-        "seller_fee_basis_points": metadata.data.seller_fee_basis_points,
-        "uri": metadata.data.uri.trim_matches(char::from(0)),
-        "creators": creators,
-    });
-
-    if !full {
-        return Ok(data_json);
-    }
-
-    let mut token_standard: Option<String> = None;
-    if let Some(ts) = metadata.token_standard {
-        token_standard = Some(parse_token_standard(ts))
-    }
-
-    let mut collection: Option<JSONCollection> = None;
-    if let Some(c) = metadata.collection {
-        collection = Some(JSONCollection {
-            verified: c.verified,
-            key: c.key.to_string(),
-        })
-    }
-
-    let mut collection_details: Option<JSONCollectionDetails> = None;
-    if let Some(details) = metadata.collection_details {
-        match details {
-            CollectionDetails::V1 { size } => {
-                collection_details = Some(JSONCollectionDetails::V1 { size })
-            }
-        }
-    }
-
-    let mut uses: Option<JSONUses> = None;
-    if let Some(u) = metadata.uses {
-        uses = Some(JSONUses {
-            use_method: parse_use_method(u.use_method),
-            remaining: u.remaining,
-            total: u.total,
-        })
-    }
-
-    let json_metadata = json!({
-        "key": parse_key(metadata.key),
-        "update_authority": metadata.update_authority.to_string(),
-        "mint_account": metadata.mint.to_string(),
-        "nft_data": data_json,
-        "primary_sale_happened": metadata.primary_sale_happened,
-        "is_mutable": metadata.is_mutable,
-        "edition_nonce": metadata.edition_nonce,
-        "token_standard": token_standard,
-        "collection": collection,
-        "uses": uses,
-        "collection_details": collection_details,
-    });
-    Ok(json_metadata)
->>>>>>> 21520e3d
 }
 
 pub fn get_metadata_pda(pubkey: Pubkey) -> Pubkey {
