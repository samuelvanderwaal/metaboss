use anyhow::Result;
use solana_client::rpc_client::RpcClient;
use solana_sdk::commitment_config::CommitmentConfig;
use std::str::FromStr;
use std::time::Duration;
use structopt::StructOpt;

use metaboss::opt::*;
use metaboss::parse::parse_solana_config;
use metaboss::process_subcommands::*;

fn main() -> Result<()> {
    let sol_config = parse_solana_config();

    let (mut rpc, commitment) = if let Some(config) = sol_config {
        (config.json_rpc_url, config.commitment)
    } else {
        (
            "https://api.devnet.solana.com".to_string(),
            "confirmed".to_string(),
        )
    };

    let options = Opt::from_args();

    if let Some(cli_rpc) = options.rpc {
        rpc = cli_rpc.clone();
    }
    let commitment = CommitmentConfig::from_str(&commitment)?;

    let timeout = Duration::from_secs(60);

    let client = RpcClient::new_with_timeout_and_commitment(rpc, timeout, commitment);
    match options.cmd {
<<<<<<< HEAD
        Command::Decode {
            ref mint_account,
            ref output,
        } => decode_metadata(&client, mint_account, output)?,
        Command::DecodeAll {
            ref json_file,
            ref output,
        } => decode_metadata_all(&client, json_file, output)?,
        Command::GetMints {
            ref update_authority,
            ref candy_machine_id,
            ref output,
        } => get_mints(&client, update_authority, candy_machine_id, output)?,
        Command::GetCMAccounts {
            ref update_authority,
            ref output,
        } => get_cm_accounts(&client, update_authority, output)?,
        Command::MintNFT {
            ref keypair,
            ref json_file,
        } => mint_nft(&client, keypair, json_file)?,
        Command::UpdateNFT {
            ref keypair,
            ref mint_account,
            ref json_file,
        } => update_nft(&client, keypair, mint_account, json_file)?,
        Command::SetNewURI {
            ref keypair,
            ref mint_account,
            ref new_uri,
        } => set_new_uri(&client, keypair, mint_account, new_uri)?,
        Command::SetUpdateAuthority {
            ref keypair,
            ref mint_account,
            ref new_update_authority,
        } => set_update_authority(&client, keypair, mint_account, new_update_authority)?,
        Command::SetPrimarySaleHappened {
            ref keypair,
            ref mint_account,
        } => set_primary_sale_happened(&client, keypair, mint_account)?,
        Command::SetUpdateAuthorityAll {
            ref keypair,
            ref json_file,
        } => set_update_authority_all(&client, keypair, json_file)?,
        Command::Sign {
            ref keypair,
            ref candy_machine_id,
            ref mint_account,
        } => sign(&client, keypair, candy_machine_id, mint_account)?,
=======
        Command::Decode { decode_subcommands } => process_decode(&client, decode_subcommands)?,
        Command::Mint { mint_subcommands } => process_mint(&client, mint_subcommands)?,
        Command::Update { update_subcommands } => process_update(&client, update_subcommands)?,
        Command::Set { set_subcommands } => process_set(&client, set_subcommands)?,
        Command::Sign { sign_subcommands } => process_sign(&client, sign_subcommands)?,
>>>>>>> b7e3ab14
        Command::Snapshot {
            snapshot_subcommands,
        } => process_snapshot(&client, snapshot_subcommands)?,
    }

    Ok(())
}<|MERGE_RESOLUTION|>--- conflicted
+++ resolved
@@ -32,63 +32,11 @@
 
     let client = RpcClient::new_with_timeout_and_commitment(rpc, timeout, commitment);
     match options.cmd {
-<<<<<<< HEAD
-        Command::Decode {
-            ref mint_account,
-            ref output,
-        } => decode_metadata(&client, mint_account, output)?,
-        Command::DecodeAll {
-            ref json_file,
-            ref output,
-        } => decode_metadata_all(&client, json_file, output)?,
-        Command::GetMints {
-            ref update_authority,
-            ref candy_machine_id,
-            ref output,
-        } => get_mints(&client, update_authority, candy_machine_id, output)?,
-        Command::GetCMAccounts {
-            ref update_authority,
-            ref output,
-        } => get_cm_accounts(&client, update_authority, output)?,
-        Command::MintNFT {
-            ref keypair,
-            ref json_file,
-        } => mint_nft(&client, keypair, json_file)?,
-        Command::UpdateNFT {
-            ref keypair,
-            ref mint_account,
-            ref json_file,
-        } => update_nft(&client, keypair, mint_account, json_file)?,
-        Command::SetNewURI {
-            ref keypair,
-            ref mint_account,
-            ref new_uri,
-        } => set_new_uri(&client, keypair, mint_account, new_uri)?,
-        Command::SetUpdateAuthority {
-            ref keypair,
-            ref mint_account,
-            ref new_update_authority,
-        } => set_update_authority(&client, keypair, mint_account, new_update_authority)?,
-        Command::SetPrimarySaleHappened {
-            ref keypair,
-            ref mint_account,
-        } => set_primary_sale_happened(&client, keypair, mint_account)?,
-        Command::SetUpdateAuthorityAll {
-            ref keypair,
-            ref json_file,
-        } => set_update_authority_all(&client, keypair, json_file)?,
-        Command::Sign {
-            ref keypair,
-            ref candy_machine_id,
-            ref mint_account,
-        } => sign(&client, keypair, candy_machine_id, mint_account)?,
-=======
         Command::Decode { decode_subcommands } => process_decode(&client, decode_subcommands)?,
         Command::Mint { mint_subcommands } => process_mint(&client, mint_subcommands)?,
         Command::Update { update_subcommands } => process_update(&client, update_subcommands)?,
         Command::Set { set_subcommands } => process_set(&client, set_subcommands)?,
         Command::Sign { sign_subcommands } => process_sign(&client, sign_subcommands)?,
->>>>>>> b7e3ab14
         Command::Snapshot {
             snapshot_subcommands,
         } => process_snapshot(&client, snapshot_subcommands)?,
