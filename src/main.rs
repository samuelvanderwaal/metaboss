--- conflicted
+++ resolved
@@ -61,13 +61,10 @@
             collections_subcommands,
         } => process_collections(client, async_client, collections_subcommands).await?,
         Command::Burn { burn_subcommands } => process_burn(client, burn_subcommands).await?,
-<<<<<<< HEAD
         Command::BurnPrint {
             burn_print_subcommands,
         } => process_burn_print(client, burn_print_subcommands).await?,
-=======
         Command::Create { create_subcommands } => process_create(client, create_subcommands)?,
->>>>>>> 3c3c6c20
         Command::Decode { decode_subcommands } => process_decode(&client, decode_subcommands)?,
         Command::Derive { derive_subcommands } => process_derive(derive_subcommands),
         Command::Find { find_subcommands } => process_find(&client, find_subcommands)?,
