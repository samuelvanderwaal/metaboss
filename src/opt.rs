--- conflicted
+++ resolved
@@ -49,19 +49,17 @@
         #[structopt(subcommand)]
         burn_subcommands: BurnSubcommands,
     },
-<<<<<<< HEAD
     /// Full Burn a print edition NFT
     #[structopt(name = "burn-print")]
     BurnPrint {
         #[structopt(subcommand)]
         burn_print_subcommands: BurnPrintSubcommands,
-=======
+    },
     /// Create accounts
     #[structopt(name = "create")]
     Create {
         #[structopt(subcommand)]
         create_subcommands: CreateSubcommands,
->>>>>>> 3c3c6c20
     },
     /// Decode on-chain data into JSON format
     #[structopt(name = "decode")]
@@ -151,7 +149,6 @@
 }
 
 #[derive(Debug, StructOpt)]
-<<<<<<< HEAD
 pub enum BurnPrintSubcommands {
     /// Burn one NFT.
     #[structopt(name = "one")]
@@ -194,7 +191,10 @@
         /// Maximum retries: retry failed items up to this many times.
         #[structopt(long, default_value = "1")]
         retries: u8,
-=======
+    },
+}
+
+#[derive(Debug, StructOpt)]
 pub enum CreateSubcommands {
     /// Create a metadata account for an existing SPL token mint.
     Metadata {
@@ -236,7 +236,6 @@
         /// Create metadata account as immutable.
         #[structopt(long)]
         immutable: bool,
->>>>>>> 3c3c6c20
     },
 }
 
