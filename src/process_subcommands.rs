--- conflicted
+++ resolved
@@ -9,12 +9,8 @@
     revoke_delegate, set_and_verify_nft_collection, set_size, unverify_nft_collection,
     verify_nft_collection, MigrateArgs,
 };
-<<<<<<< HEAD
+use crate::create::{create_fungible, create_metadata, CreateFungibleArgs, CreateMetadataArgs};
 use crate::decode::{decode_master_edition, decode_metadata, decode_print_edition};
-=======
-use crate::create::{create_fungible, create_metadata, CreateFungibleArgs, CreateMetadataArgs};
-use crate::decode::{decode_master_edition, decode_metadata};
->>>>>>> 3c3c6c20
 use crate::derive::{get_cmv2_pda, get_edition_pda, get_generic_pda, get_metadata_pda};
 use crate::find::find_missing_editions_process;
 use crate::mint::{mint_editions, mint_list, mint_missing_editions, mint_one};
@@ -193,7 +189,6 @@
     }
 }
 
-<<<<<<< HEAD
 pub async fn process_burn_print(client: RpcClient, commands: BurnPrintSubcommands) -> Result<()> {
     match commands {
         BurnPrintSubcommands::One {
@@ -220,7 +215,9 @@
             })
             .await
         }
-=======
+    }
+}
+
 pub fn process_create(client: RpcClient, commands: CreateSubcommands) -> Result<()> {
     match commands {
         CreateSubcommands::Metadata {
@@ -249,7 +246,6 @@
             initial_supply,
             immutable,
         }),
->>>>>>> 3c3c6c20
     }
 }
 
