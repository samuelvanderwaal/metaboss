--- conflicted
+++ resolved
@@ -36,7 +36,6 @@
     pub share: u8,
 }
 
-<<<<<<< HEAD
 #[derive(Debug)]
 pub enum Indexers {
     TheIndexIO,
@@ -51,10 +50,9 @@
             _ => Err(format!("Invalid method: {}", s)),
         }
     }
-=======
+}
 #[derive(Debug, Serialize, Deserialize)]
 pub struct FoundError {
     pub domain: String,
     pub message: String,
->>>>>>> 0b05556c
 }