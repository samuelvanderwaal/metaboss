--- conflicted
+++ resolved
@@ -52,11 +52,7 @@
         ;;
 esac
  
-<<<<<<< HEAD
 RELEASE_URL="https://github.com/samuelvanderwaal/metaboss/releases"
-=======
-RELEASE_URL="https://github.com/samuelvanderwaal/metaboss/releases/"
->>>>>>> adc17eb9
 RELEASE="latest"
 BIN="metaboss"
 VERSION="ubuntu-latest"
@@ -93,15 +89,11 @@
 echo ""
 
 # downloads the distribution file
-<<<<<<< HEAD
 if [ $RELEASE != "latest" ] ;then
     URL="$RELEASE_URL/download/$RELEASE/$BIN-$DIST"
 else 
     URL="$RELEASE_URL/$RELEASE/download/$BIN-$DIST"
 fi 
-=======
-URL="$RELEASE_URL$RELEASE/download/$BIN-$DIST"
->>>>>>> adc17eb9
 echo "Remote URL: $URL"
 echo ""
 curl -f -L $URL --output "$SOURCE/$DIST"
